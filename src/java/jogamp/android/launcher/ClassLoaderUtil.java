/**
 * Copyright 2011 JogAmp Community. All rights reserved.
 *
 * Redistribution and use in source and binary forms, with or without modification, are
 * permitted provided that the following conditions are met:
 * 
 *    1. Redistributions of source code must retain the above copyright notice, this list of
 *       conditions and the following disclaimer.
 * 
 *    2. Redistributions in binary form must reproduce the above copyright notice, this list
 *       of conditions and the following disclaimer in the documentation and/or other materials
 *       provided with the distribution.
 * 
 * THIS SOFTWARE IS PROVIDED BY JogAmp Community ``AS IS'' AND ANY EXPRESS OR IMPLIED
 * WARRANTIES, INCLUDING, BUT NOT LIMITED TO, THE IMPLIED WARRANTIES OF MERCHANTABILITY AND
 * FITNESS FOR A PARTICULAR PURPOSE ARE DISCLAIMED. IN NO EVENT SHALL JogAmp Community OR
 * CONTRIBUTORS BE LIABLE FOR ANY DIRECT, INDIRECT, INCIDENTAL, SPECIAL, EXEMPLARY, OR
 * CONSEQUENTIAL DAMAGES (INCLUDING, BUT NOT LIMITED TO, PROCUREMENT OF SUBSTITUTE GOODS OR
 * SERVICES; LOSS OF USE, DATA, OR PROFITS; OR BUSINESS INTERRUPTION) HOWEVER CAUSED AND ON
 * ANY THEORY OF LIABILITY, WHETHER IN CONTRACT, STRICT LIABILITY, OR TORT (INCLUDING
 * NEGLIGENCE OR OTHERWISE) ARISING IN ANY WAY OUT OF THE USE OF THIS SOFTWARE, EVEN IF
 * ADVISED OF THE POSSIBILITY OF SUCH DAMAGE.
 * 
 * The views and conclusions contained in the software and documentation are those of the
 * authors and should not be interpreted as representing official policies, either expressed
 * or implied, of JogAmp Community.
 */

package jogamp.android.launcher;

import java.io.File;
import java.util.Arrays;
import java.util.Iterator;
import java.util.List;

import android.content.Context;
import android.content.pm.ApplicationInfo;
import android.content.pm.PackageManager;
import android.util.Log;

public class ClassLoaderUtil {
   private static final String TAG = "JogampClassLoader";
   
   // FIXME: Need to generalize this .. (Note: native lib resources must be cached!)
<<<<<<< HEAD
   private static final String[] packagesJogAmp = { "javax.media.opengl" };
=======
   private static final String[] packagesJogAmp = { "com.jogamp.common", "javax.media.opengl" };   
>>>>>>> 4b707399
   private static ClassLoader jogAmpClassLoader = null;
   
   // location where optimized dex files will be written
   private static final String dexPathName= "jogampDex";
   private static File dexPath = null; 
   
   private static LauncherTempFileCache tmpFileCache = null;
   
   private static final String PATH_SEP = "/";
   private static final String ELEM_SEP = ":";
   
   private static synchronized void init(Context ctx) {
       if(null == tmpFileCache) {
           if(!LauncherTempFileCache.initSingleton(ctx)) {
               throw new InternalError("TempFileCache initialization error");
           }
           tmpFileCache = new LauncherTempFileCache();
           if(!tmpFileCache.isValid()) {
               throw new InternalError("TempFileCache instantiation error");                
           }           
           dexPath = new File(tmpFileCache.getTempDir(), dexPathName);
           Log.d(TAG, "jogamp dexPath: " + dexPath.getAbsolutePath());
           dexPath.mkdir();
       }       
   }
   
   public static synchronized ClassLoader createClassLoader(Context ctx, List<String> userPackageNames, boolean addUserLibPath, 
                                                            List<String> apkNames) {       
       return createClassLoader(ctx, userPackageNames, addUserLibPath, apkNames, null); 
   }
   
   public static synchronized ClassLoader createClassLoader(Context ctx, List<String> userPackageNames, boolean addUserLibPath, 
                                                            List<String> apkNames, ClassLoader parent) {
       init(ctx);
       
       if(null==jogAmpClassLoader) {           
           jogAmpClassLoader = createClassLoaderImpl(ctx, Arrays.asList(packagesJogAmp), true, null,
                                                     (null != parent ) ? parent : ctx.getClassLoader());
       }
       parent =  jogAmpClassLoader;
       
       return createClassLoaderImpl(ctx, userPackageNames, addUserLibPath, apkNames, jogAmpClassLoader); 
   }
   
   /**
    * 
    * @param ctx
    * @param userPackageNames list of user package names, the last entry shall reflect the Activity
    * @return
    */
   private static synchronized ClassLoader createClassLoaderImpl(Context ctx, List<String> userPackageNames, boolean addUserLibPath, 
                                                                 List<String> apkNames, ClassLoader parent) {
       
       
       final ApplicationInfo appInfo = ctx.getApplicationInfo();
       final String appDir = new File(appInfo.dataDir).getParent();
       final String libSub = appInfo.nativeLibraryDir.substring(appInfo.nativeLibraryDir.lastIndexOf('/')+1);
       Log.d(TAG, "S: userPackageName: "+userPackageNames+"; appName "+appInfo.name+", appDir "+appDir+", nativeLibraryDir: "+appInfo.nativeLibraryDir+"; dataDir: "+appInfo.dataDir+", libSub "+libSub);
       
       StringBuilder apks = new StringBuilder();
       StringBuilder libs = new StringBuilder();
       int apkCount = 0;
       String lastUserPackageName = null; // the very last one reflects the Activity
       
       if( null != userPackageNames ) {
           for(Iterator<String> i=userPackageNames.iterator(); i.hasNext(); ) {
               lastUserPackageName = i.next();
               String userAPK = null;
               try {
                   userAPK = ctx.getPackageManager().getApplicationInfo(lastUserPackageName,0).sourceDir;
               } catch (PackageManager.NameNotFoundException e) {
                   Log.d(TAG, "error: "+e, e);
               }
               if(null != userAPK) {
                   if(apkCount>0) {
                       apks.append(ELEM_SEP);
                       if(addUserLibPath) {
                           libs.append(ELEM_SEP);
                       }
                   }
                   apks.append(userAPK);
                   Log.d(TAG, "APK["+apkCount+"] found: <"+lastUserPackageName+"> -> <"+userAPK+">");
                   Log.d(TAG, "APK["+apkCount+"] apks: <"+apks.toString()+">");
                   if(addUserLibPath) {
                       libs.append(appDir).append(PATH_SEP).append(lastUserPackageName).append(PATH_SEP).append(libSub).append(PATH_SEP);
                       Log.d(TAG, "APK["+apkCount+"] libs: <"+libs.toString()+">");
                   }
                   apkCount++;
               } else {
                   Log.d(TAG, "APK not found: <"+lastUserPackageName+">");
               }
           }
           if( userPackageNames.size() != apkCount ) {
               Log.d(TAG, "User APKs incomplete, abort (1)");
               return null;
           }
       }
       final int userAPKCount = apkCount;
       
       if( null != apkNames ) {
           for(Iterator<String> i=apkNames.iterator(); i.hasNext(); ) {
               String userAPK = i.next();
               if(apkCount>0) {
                   apks.append(ELEM_SEP);
               }
               apks.append(userAPK);
               Log.d(TAG, "APK added: <"+userAPK+">");
               apkCount++;
           }
           if( apkNames.size() != apkCount - userAPKCount ) {
               Log.d(TAG, "Framework APKs incomplete, abort (2)");
               return null;
           }
       }
       
       // return new TraceDexClassLoader(apks.toString(), dexPath.getAbsolutePath(), libs.toString(), parent);
       return new AssetDexClassLoader(apks.toString(), dexPath.getAbsolutePath(), libs.toString(), parent);
   }
   
   /***
    * 
   public boolean setAPKClassLoader(String activityPackageName, ClassLoader classLoader)
   {
       try {
           Field mMainThread = getField(Activity.class, "mMainThread");
           Object mainThread = mMainThread.get(this);
           Class<?> threadClass = mainThread.getClass();
           Field mPackages = getField(threadClass, "mPackages");

           @SuppressWarnings("unchecked")
           HashMap<String,?> map = (HashMap<String,?>) mPackages.get(mainThread);
           WeakReference<?> ref = (WeakReference<?>) map.get(activityPackageName);
           Object apk = ref.get();
           Class<?> apkClass = apk.getClass();
           Field mClassLoader = getField(apkClass, "mClassLoader");

           mClassLoader.set(apk, classLoader);
           
           Log.d(TAG, "setAPKClassLoader: OK");
           
           return true;
       } catch (IllegalArgumentException e) {
           e.printStackTrace();
       } catch (IllegalAccessException e) {
           e.printStackTrace();
       }
       Log.d(TAG, "setAPKClassLoader: FAILED");
       return false;
   }

   private Field getField(Class<?> cls, String name)
   {
       for (Field field: cls.getDeclaredFields())
       {
           if (!field.isAccessible()) {
               field.setAccessible(true);
           }
           if (field.getName().equals(name)) {
               return field;
           }
       }
       return null;
   }
   */   

}<|MERGE_RESOLUTION|>--- conflicted
+++ resolved
@@ -42,11 +42,7 @@
    private static final String TAG = "JogampClassLoader";
    
    // FIXME: Need to generalize this .. (Note: native lib resources must be cached!)
-<<<<<<< HEAD
    private static final String[] packagesJogAmp = { "javax.media.opengl" };
-=======
-   private static final String[] packagesJogAmp = { "com.jogamp.common", "javax.media.opengl" };   
->>>>>>> 4b707399
    private static ClassLoader jogAmpClassLoader = null;
    
    // location where optimized dex files will be written
