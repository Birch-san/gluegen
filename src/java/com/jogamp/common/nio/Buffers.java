--- conflicted
+++ resolved
@@ -213,13 +213,8 @@
      */
     public static <B extends Buffer> B slice(B buffer) {
         if (buffer instanceof ByteBuffer) {
-<<<<<<< HEAD
-            ByteBuffer bb = (ByteBuffer) buffer;
-            return (B) bb.slice().order(bb.order()); // bb can change byte order on slice and duplicate
-=======
             final ByteBuffer bb = (ByteBuffer) buffer;
             return (B) bb.slice().order(bb.order()); // slice and duplicate may change byte order
->>>>>>> 96a5e82f
         } else if (buffer instanceof IntBuffer) {
             return (B) ((IntBuffer) buffer).slice();
         } else if (buffer instanceof ShortBuffer) {
