/*
 * Copyright (c) 2010 Sven Gothel. All Rights Reserved.
 * 
 * Redistribution and use in source and binary forms, with or without
 * modification, are permitted provided that the following conditions are
 * met:
 * 
 * - Redistribution of source code must retain the above copyright
 *   notice, this list of conditions and the following disclaimer.
 * 
 * - Redistribution in binary form must reproduce the above copyright
 *   notice, this list of conditions and the following disclaimer in the
 *   documentation and/or other materials provided with the distribution.
 * 
 * Neither the name Sven Gothel or the names of
 * contributors may be used to endorse or promote products derived from
 * this software without specific prior written permission.
 * 
 * This software is provided "AS IS," without a warranty of any kind. ALL
 * EXPRESS OR IMPLIED CONDITIONS, REPRESENTATIONS AND WARRANTIES,
 * INCLUDING ANY IMPLIED WARRANTY OF MERCHANTABILITY, FITNESS FOR A
 * PARTICULAR PURPOSE OR NON-INFRINGEMENT, ARE HEREBY EXCLUDED. SUN
 * MICROSYSTEMS, INC. ("SUN") AND ITS LICENSORS SHALL NOT BE LIABLE FOR
 * ANY DAMAGES SUFFERED BY LICENSEE AS A RESULT OF USING, MODIFYING OR
 * DISTRIBUTING THIS SOFTWARE OR ITS DERIVATIVES. IN NO EVENT WILL SUN OR
 * ITS LICENSORS BE LIABLE FOR ANY LOST REVENUE, PROFIT OR DATA, OR FOR
 * DIRECT, INDIRECT, SPECIAL, CONSEQUENTIAL, INCIDENTAL OR PUNITIVE
 * DAMAGES, HOWEVER CAUSED AND REGARDLESS OF THE THEORY OF LIABILITY,
 * ARISING OUT OF THE USE OF OR INABILITY TO USE THIS SOFTWARE, EVEN IF
 * SVEN GOTHEL HAS BEEN ADVISED OF THE POSSIBILITY OF SUCH DAMAGES.
 */

package com.jogamp.gluegen.test.junit;

<<<<<<< HEAD
import com.jogamp.gluegen.runtime.BufferFactory;
import com.jogamp.gluegen.runtime.PointerBuffer;
=======
import com.jogamp.gluegen.test.junit.impl.BindingTest1Impl;

import com.sun.gluegen.runtime.BufferFactory;
import com.sun.gluegen.runtime.PointerBuffer;
import java.nio.*;
>>>>>>> 2b619640
import java.io.File;
import java.lang.reflect.InvocationTargetException;
import java.lang.reflect.Method;
import java.net.URISyntaxException;
import java.nio.ByteBuffer;
import java.nio.ByteOrder;
import java.util.logging.Level;
import java.util.logging.Logger;

import org.junit.Assert;
import org.junit.Before;
import org.junit.BeforeClass;
import org.junit.Test;

import static java.lang.System.*;
import static com.jogamp.gluegen.test.junit.BuildEnvironment.*;

/**
 * @author Michael Bien
 * @author Sven Gothel
 */
public class Test1 {

    /**
     * Verifies loading of the new library.
     */
    @Test
    public void chapter01TestLoadLibrary() throws Exception {
        String nativesPath = testOutput + "/build/natives";
        System.load(nativesPath + "/libtest1.so");
    }

    /**
     * Verifies the existence and creation of the generated class.
     */
    @Test
    public void chapter01TestClassExist() throws Exception {
        Class<?> clazzIf   = Class.forName("com.jogamp.gluegen.test.junit.BindingTest1");
        Class<?> clazzImpl = Class.forName("com.jogamp.gluegen.test.junit.impl.BindingTest1Impl");

        Assert.assertNotNull("com.jogamp.gluegen.test.junit.BindingTest1 does not exist", clazzIf);
        Assert.assertNotNull("com.jogamp.gluegen.test.junit.impl.BindingTest1Impl does not exist", clazzImpl);

        Assert.assertEquals((int)1,  clazzIf.getDeclaredField("CONSTANT_ONE").get(null));

        Object obj = clazzImpl.newInstance();
        Assert.assertTrue("Not of type com.jogamp.gluegen.test.junit.BindingTest1", (obj instanceof com.jogamp.gluegen.test.junit.BindingTest1));

        BindingTest1 bindingTest1 = (BindingTest1) obj;
        Assert.assertTrue("nopTest1 failed", 42==bindingTest1.nopTest());
    }

    /**
     * Verifies if all methods / signatures are properly generated,
     * and can be invoked.
     * Gluegen Coverage test.
     * This is a compilation and runtime time test.
     */
    @Test
    public void chapter01TestCoverage() throws Exception {
          int dummy;

          int array_size = 10;
          long context = 0;
          ByteBuffer bb1 = BufferFactory.newDirectByteBuffer(PointerBuffer.elementSize() * array_size);
          ByteBuffer bb2 = BufferFactory.newDirectByteBuffer(PointerBuffer.elementSize() * array_size);

          PointerBuffer pb1 = PointerBuffer.allocateDirect(array_size);
          PointerBuffer pb2 = PointerBuffer.allocateDirect(array_size);

          long[] larray1 = new long[array_size];
          int array1_offset = 0;

          long[] larray2 = new long[array_size];
          int array2_offset = 0;

          BindingTest1 binding = new BindingTest1Impl();

          /** Interface to C language function: <br> <code> int arrayTest(long context, foo *  array); </code>    */
          dummy = binding.arrayTest(context, pb1);
          Assert.assertTrue(42==dummy);

          /** Interface to C language function: <br> <code> int arrayTest(long context, foo *  array); </code>    */
          dummy = binding.arrayTest(context, larray1, array1_offset);
          Assert.assertTrue(42==dummy);

          /** Interface to C language function: <br> <code> int bufferTest(void *  object); </code>    */
          dummy = binding.bufferTest(bb1);
          Assert.assertTrue(42==dummy);

          /** Interface to C language function: <br> <code> int doubleTest(long context, void *  object1, foo *  array1, void *  object2, foo *  array2); </code>    */
          dummy = binding.doubleTest(context, bb1, pb1, bb2, pb2);
          Assert.assertTrue(42==dummy);

          /** Interface to C language function: <br> <code> int doubleTest(long context, void *  object1, foo *  array1, void *  object2, foo *  array2); </code>    */
          dummy = binding.doubleTest(context, bb1, larray1, array1_offset, bb2, larray2, array2_offset);
          Assert.assertTrue(42==dummy);

          /** Interface to C language function: <br> <code> int mixedTest(long context, void *  object, foo *  array); </code>    */
          dummy = binding.mixedTest(context, bb1, pb1);
          Assert.assertTrue(42==dummy);

          /** Interface to C language function: <br> <code> int mixedTest(long context, void *  object, foo *  array); </code>    */
          dummy = binding.mixedTest(context, bb1, larray1, array1_offset);
          Assert.assertTrue(42==dummy);

          /** Interface to C language function: <br> <code> int nopTest(); </code>    */
          dummy = binding.nopTest();
          Assert.assertTrue(42==dummy);
    }

}<|MERGE_RESOLUTION|>--- conflicted
+++ resolved
@@ -1,21 +1,21 @@
 /*
  * Copyright (c) 2010 Sven Gothel. All Rights Reserved.
- * 
+ *
  * Redistribution and use in source and binary forms, with or without
  * modification, are permitted provided that the following conditions are
  * met:
- * 
+ *
  * - Redistribution of source code must retain the above copyright
  *   notice, this list of conditions and the following disclaimer.
- * 
+ *
  * - Redistribution in binary form must reproduce the above copyright
  *   notice, this list of conditions and the following disclaimer in the
  *   documentation and/or other materials provided with the distribution.
- * 
+ *
  * Neither the name Sven Gothel or the names of
  * contributors may be used to endorse or promote products derived from
  * this software without specific prior written permission.
- * 
+ *
  * This software is provided "AS IS," without a warranty of any kind. ALL
  * EXPRESS OR IMPLIED CONDITIONS, REPRESENTATIONS AND WARRANTIES,
  * INCLUDING ANY IMPLIED WARRANTY OF MERCHANTABILITY, FITNESS FOR A
@@ -32,16 +32,11 @@
 
 package com.jogamp.gluegen.test.junit;
 
-<<<<<<< HEAD
+import com.jogamp.gluegen.test.junit.impl.BindingTest1Impl;
+
 import com.jogamp.gluegen.runtime.BufferFactory;
 import com.jogamp.gluegen.runtime.PointerBuffer;
-=======
-import com.jogamp.gluegen.test.junit.impl.BindingTest1Impl;
-
-import com.sun.gluegen.runtime.BufferFactory;
-import com.sun.gluegen.runtime.PointerBuffer;
 import java.nio.*;
->>>>>>> 2b619640
 import java.io.File;
 import java.lang.reflect.InvocationTargetException;
 import java.lang.reflect.Method;
