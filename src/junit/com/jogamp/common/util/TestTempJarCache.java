/**
 * Copyright 2011 JogAmp Community. All rights reserved.
 *
 * Redistribution and use in source and binary forms, with or without modification, are
 * permitted provided that the following conditions are met:
 *
 *    1. Redistributions of source code must retain the above copyright notice, this list of
 *       conditions and the following disclaimer.
 *
 *    2. Redistributions in binary form must reproduce the above copyright notice, this list
 *       of conditions and the following disclaimer in the documentation and/or other materials
 *       provided with the distribution.
 *
 * THIS SOFTWARE IS PROVIDED BY JogAmp Community ``AS IS'' AND ANY EXPRESS OR IMPLIED
 * WARRANTIES, INCLUDING, BUT NOT LIMITED TO, THE IMPLIED WARRANTIES OF MERCHANTABILITY AND
 * FITNESS FOR A PARTICULAR PURPOSE ARE DISCLAIMED. IN NO EVENT SHALL JogAmp Community OR
 * CONTRIBUTORS BE LIABLE FOR ANY DIRECT, INDIRECT, INCIDENTAL, SPECIAL, EXEMPLARY, OR
 * CONSEQUENTIAL DAMAGES (INCLUDING, BUT NOT LIMITED TO, PROCUREMENT OF SUBSTITUTE GOODS OR
 * SERVICES; LOSS OF USE, DATA, OR PROFITS; OR BUSINESS INTERRUPTION) HOWEVER CAUSED AND ON
 * ANY THEORY OF LIABILITY, WHETHER IN CONTRACT, STRICT LIABILITY, OR TORT (INCLUDING
 * NEGLIGENCE OR OTHERWISE) ARISING IN ANY WAY OUT OF THE USE OF THIS SOFTWARE, EVEN IF
 * ADVISED OF THE POSSIBILITY OF SUCH DAMAGE.
 *
 * The views and conclusions contained in the software and documentation are those of the
 * authors and should not be interpreted as representing official policies, either expressed
 * or implied, of JogAmp Community.
 */

package com.jogamp.common.util;

import java.io.File;

import java.io.IOException;
import java.lang.reflect.Method;
import java.net.URI;
import java.net.URISyntaxException;
import java.net.URL;
import java.net.URLClassLoader;
import java.util.jar.JarFile;

import org.junit.Assert;
import org.junit.BeforeClass;
import org.junit.FixMethodOrder;
import org.junit.Test;
import org.junit.runners.MethodSorters;

import com.jogamp.common.GlueGenVersion;
import com.jogamp.common.jvm.JNILibLoaderBase;
import com.jogamp.common.os.AndroidVersion;
import com.jogamp.common.os.NativeLibrary;
import com.jogamp.common.os.Platform;
import com.jogamp.common.util.cache.TempCacheReg;
import com.jogamp.common.util.cache.TempFileCache;
import com.jogamp.common.util.cache.TempJarCache;
import com.jogamp.junit.util.JunitTracer;

@FixMethodOrder(MethodSorters.NAME_ASCENDING)
public class TestTempJarCache extends JunitTracer {
    static TempFileCache fileCache;

    static class TestClassLoader extends URLClassLoader {
        public TestClassLoader(final URL[] urls) {
            super(urls);
        }
        public TestClassLoader(final URL[] urls, final ClassLoader parent) {
            super(urls, parent);
        }
    }

    static void assertTempFileCachesIndividualInstances(final boolean shallBeSame, final TempFileCache fileCache2, final TempFileCache fileCache3) {
        Assert.assertTrue(fileCache2.getTempDir().exists());
        Assert.assertTrue(fileCache2.getTempDir().isDirectory());
        Assert.assertTrue(fileCache3.getTempDir().exists());
        Assert.assertTrue(fileCache3.getTempDir().isDirectory());

        Assert.assertEquals(fileCache2.getBaseDir(), fileCache3.getBaseDir());
        Assert.assertEquals(fileCache2.getRootDir(), fileCache3.getRootDir());

        if(shallBeSame) {
            Assert.assertTrue("file caches are not equal", fileCache2.getTempDir().equals(fileCache3.getTempDir()));
        } else {
            Assert.assertFalse("file caches are equal", fileCache2.getTempDir().equals(fileCache3.getTempDir()));
        }
        // also verify with diff classloader/reflection method,
        // to proof that methodology is valid!
        final ClassLoader cl = fileCache2.getClass().getClassLoader();
        assertTempFileCachesIndividualInstances(shallBeSame, fileCache2, cl, fileCache3, cl);
    }

    static void assertTempFileCachesIndividualInstances(final boolean shallBeSame, final Object fileCache2, final ClassLoader cl2, final Object fileCache3, final ClassLoader cl3) {
        final Class<?> fileCacheClazz2 = ReflectionUtil.getClass(TempFileCache.class.getName(), false, cl2);
        final Class<?> fileCacheClazz3 = ReflectionUtil.getClass(TempFileCache.class.getName(), false, cl3);

        final Method fc2GetBaseDir = ReflectionUtil.getMethod(fileCacheClazz2 , "getBaseDir");
        final Method fc3GetBaseDir = ReflectionUtil.getMethod(fileCacheClazz3 , "getBaseDir");
        final Object baseDir2 = ReflectionUtil.callMethod(fileCache2, fc2GetBaseDir);
        final Object baseDir3 = ReflectionUtil.callMethod(fileCache3, fc3GetBaseDir);
        Assert.assertEquals(baseDir2, baseDir3);

        final Method fc2GetRootDir = ReflectionUtil.getMethod(fileCacheClazz2 , "getRootDir");
        final Method fc3GetRootDir = ReflectionUtil.getMethod(fileCacheClazz3 , "getRootDir");
        final Object rootDir2 = ReflectionUtil.callMethod(fileCache2, fc2GetRootDir);
        final Object rootDir3 = ReflectionUtil.callMethod(fileCache3, fc3GetRootDir);
        Assert.assertEquals(rootDir2, rootDir3);

        final Method fc2GetTempDir = ReflectionUtil.getMethod(fileCacheClazz2 , "getTempDir");
        final Method fc3GetTempDir = ReflectionUtil.getMethod(fileCacheClazz3 , "getTempDir");
        final Object tempDir2 = ReflectionUtil.callMethod(fileCache2, fc2GetTempDir);
        final Object tempDir3 = ReflectionUtil.callMethod(fileCache3, fc3GetTempDir);

        if(shallBeSame) {
            Assert.assertTrue("file caches are not equal", tempDir2.equals(tempDir3));
        } else {
            Assert.assertFalse("file caches are equal", tempDir2.equals(tempDir3));
        }
    }

    @BeforeClass
    public static void init() {
        // may already been initialized by other test
        // Assert.assertFalse(TempCacheReg.isTempFileCacheUsed());
        Assert.assertTrue(TempFileCache.initSingleton());
        Assert.assertTrue(TempCacheReg.isTempFileCacheUsed());

        fileCache = new TempFileCache();
        Assert.assertTrue(fileCache.isValid());
        System.err.println("tmp dir: "+fileCache.getTempDir());
    }

    @Test
    public void testTempFileCache01FileExist() throws IOException {
        Assert.assertTrue(fileCache.getTempDir().exists());
        Assert.assertTrue(fileCache.getTempDir().isDirectory());
    }

    @Test
    public void testTempFileCache02Instances() throws IOException {
        final TempFileCache fileCache2 = new TempFileCache();
        final TempFileCache fileCache3 = new TempFileCache();

        assertTempFileCachesIndividualInstances(false, fileCache2, fileCache3);
    }

    @Test
    public void testJarUtil01a() throws IOException, IllegalArgumentException, URISyntaxException {
        if(AndroidVersion.isAvailable) { System.err.println("n/a on Android"); return; }
        final JarFile jarFile = JarUtil.getJarFile(GlueGenVersion.class.getName(), this.getClass().getClassLoader());
        Assert.assertNotNull(jarFile);
        JarUtil.extract(fileCache.getTempDir(), null, jarFile, null, false, true, true);
        File f = new File(fileCache.getTempDir(), "META-INF/MANIFEST.MF");
        Assert.assertTrue(f.exists());
        f = new File(fileCache.getTempDir(), IOUtil.getClassFileName(GlueGenVersion.class.getName()));
        Assert.assertTrue(f.exists());
    }

    @Test
    public void testJarUtil01b() throws IOException {
        if(AndroidVersion.isAvailable) { System.err.println("n/a on Android"); return; }
        File f = new File(fileCache.getTempDir(), "META-INF/MANIFEST.MF");
        Assert.assertTrue(f.exists());
        f = new File(fileCache.getTempDir(), IOUtil.getClassFileName(GlueGenVersion.class.getName()));
        Assert.assertTrue(f.exists());
    }

    @Test
    public void testTempJarCache00Init() throws IOException {
        // may already been initialized by other test
        // Assert.assertFalse(TempCacheReg.isTempJarCacheUsed());
        // Assert.assertFalse(TempJarCache.isInitialized());
        Assert.assertTrue(TempJarCache.initSingleton());
        Assert.assertTrue(TempCacheReg.isTempJarCacheUsed());
        Assert.assertTrue(TempJarCache.isInitialized());
    }

    @Test
    public void testTempJarCache01LoadAllTestManifestAndClass() throws IOException, SecurityException, IllegalArgumentException, URISyntaxException {
        if(AndroidVersion.isAvailable) { System.err.println("n/a on Android"); return; }

        final ClassLoader cl = getClass().getClassLoader();
        TempJarCache.addAll(GlueGenVersion.class, JarUtil.getJarFileURI(GlueGenVersion.class.getName(), cl));

        File f0 = new File(TempJarCache.getTempFileCache().getTempDir(), "META-INF/MANIFEST.MF");
        Assert.assertTrue(f0.exists());

        File f1 = new File(TempJarCache.findResource("META-INF/MANIFEST.MF"));
        Assert.assertTrue(f1.exists());
        Assert.assertEquals(f0, f1);

        f0 = new File(TempJarCache.getTempFileCache().getTempDir(), IOUtil.getClassFileName(GlueGenVersion.class.getName()));
        Assert.assertTrue(f0.exists());

        f1 = new File(TempJarCache.findResource(IOUtil.getClassFileName(GlueGenVersion.class.getName())));
        Assert.assertTrue(f1.exists());
        Assert.assertEquals(f0, f1);
    }

    @Test
    public void testTempJarCache02AddNativeLibs() throws IOException, IllegalArgumentException, URISyntaxException {
        if(AndroidVersion.isAvailable) { System.err.println("n/a on Android"); return; }
        final String nativeJarName = "gluegen-rt-natives-"+Platform.getOSAndArch()+".jar";
        final String libBaseName = "gluegen-rt";
        final ClassLoader cl = getClass().getClassLoader();

        URI jarUriRoot = JarUtil.getJarSubURI(TempJarCache.class.getName(), cl);
        jarUriRoot = IOUtil.getURIDirname(jarUriRoot);

        final URI nativeJarURI = JarUtil.getJarFileURI(jarUriRoot, nativeJarName);

        TempJarCache.addNativeLibs(TempJarCache.class, nativeJarURI, null /* nativeLibraryPath */);
        final String libFullPath = TempJarCache.findLibrary(libBaseName);
        Assert.assertNotNull(libFullPath);
        Assert.assertEquals(libBaseName, NativeLibrary.isValidNativeLibraryName(libFullPath, true));
        final File f = new File(libFullPath);
        Assert.assertTrue(f.exists());
    }

    @Test
<<<<<<< HEAD
    public void testTempJarCache03AddNativeJarLibs() throws IOException {
        if(AndroidVersion.isAvailable) { System.err.println("n/a on Android"); return; }
        final String libBaseName = "gluegen-rt";

        JNILibLoaderBase.addNativeJarLibs(TempJarCache.class, libBaseName);
        Assert.assertTrue(JNILibLoaderBase.isLoaded(libBaseName));

        final String libFullPath = TempJarCache.findLibrary(libBaseName);
        Assert.assertNotNull(libFullPath);
        Assert.assertEquals(libBaseName, NativeLibrary.isValidNativeLibraryName(libFullPath, true));
        final File f = new File(libFullPath);
        Assert.assertTrue(f.exists());
    }

    @Test
=======
>>>>>>> dc1fee7a
    public void testTempJarCache04aSameClassLoader() throws IOException {
        assertTempFileCachesIndividualInstances(true, TempJarCache.getTempFileCache(), TempJarCache.getTempFileCache());

        final ClassLoader cl = getClass().getClassLoader();
        final TempFileCache fileCache2 = (TempFileCache) ReflectionUtil.callStaticMethod(TempJarCache.class.getName(), "getTempFileCache", null, null, cl);
        final TempFileCache fileCache3 = (TempFileCache) ReflectionUtil.callStaticMethod(TempJarCache.class.getName(), "getTempFileCache", null, null, cl);
        assertTempFileCachesIndividualInstances(true, fileCache2, fileCache3);
    }

    @Test
    public void testTempJarCache04bDiffClassLoader() throws IOException, IllegalArgumentException, URISyntaxException {
        if(AndroidVersion.isAvailable) { System.err.println("n/a on Android"); return; }
        final URL[] urls = new URL[] { JarUtil.getJarFileURI(TempJarCache.class.getName(), getClass().getClassLoader()).toURL() };
        System.err.println("url: "+urls[0]);
        final ClassLoader cl2 = new TestClassLoader(urls, null);
        final ClassLoader cl3 = new TestClassLoader(urls, null);

        Assert.assertFalse(( (Boolean) ReflectionUtil.callStaticMethod(TempJarCache.class.getName(), "isInitialized", null, null, cl2)
                           ).booleanValue());
        Assert.assertFalse(( (Boolean) ReflectionUtil.callStaticMethod(TempJarCache.class.getName(), "isInitialized", null, null, cl3)
                           ).booleanValue());
        Assert.assertTrue(( (Boolean) ReflectionUtil.callStaticMethod(TempJarCache.class.getName(), "initSingleton", null, null, cl2)
                           ).booleanValue());
        Assert.assertTrue(( (Boolean) ReflectionUtil.callStaticMethod(TempJarCache.class.getName(), "initSingleton", null, null, cl3)
                           ).booleanValue());
        Assert.assertTrue(( (Boolean) ReflectionUtil.callStaticMethod(TempJarCache.class.getName(), "isInitialized", null, null, cl2)
                           ).booleanValue());
        Assert.assertTrue(( (Boolean) ReflectionUtil.callStaticMethod(TempJarCache.class.getName(), "isInitialized", null, null, cl3)
                           ).booleanValue());

        final Object fileCache2 = ReflectionUtil.callStaticMethod(TempJarCache.class.getName(), "getTempFileCache", null, null, cl2);
        final Object fileCache3 = ReflectionUtil.callStaticMethod(TempJarCache.class.getName(), "getTempFileCache", null, null, cl3);

        assertTempFileCachesIndividualInstances(false, fileCache2, cl2, fileCache3, cl3);
    }

    public static void main(final String args[]) throws IOException {
        final String tstname = TestTempJarCache.class.getName();
        org.junit.runner.JUnitCore.main(tstname);
    }

}<|MERGE_RESOLUTION|>--- conflicted
+++ resolved
@@ -215,24 +215,6 @@
     }
 
     @Test
-<<<<<<< HEAD
-    public void testTempJarCache03AddNativeJarLibs() throws IOException {
-        if(AndroidVersion.isAvailable) { System.err.println("n/a on Android"); return; }
-        final String libBaseName = "gluegen-rt";
-
-        JNILibLoaderBase.addNativeJarLibs(TempJarCache.class, libBaseName);
-        Assert.assertTrue(JNILibLoaderBase.isLoaded(libBaseName));
-
-        final String libFullPath = TempJarCache.findLibrary(libBaseName);
-        Assert.assertNotNull(libFullPath);
-        Assert.assertEquals(libBaseName, NativeLibrary.isValidNativeLibraryName(libFullPath, true));
-        final File f = new File(libFullPath);
-        Assert.assertTrue(f.exists());
-    }
-
-    @Test
-=======
->>>>>>> dc1fee7a
     public void testTempJarCache04aSameClassLoader() throws IOException {
         assertTempFileCachesIndividualInstances(true, TempJarCache.getTempFileCache(), TempJarCache.getTempFileCache());
 
